--- conflicted
+++ resolved
@@ -1,19 +1,15 @@
 #![no_std]
 
-<<<<<<< HEAD
 pub mod cdcg;
 
-pub fn init(config: Config) {
-
-}
+pub mod gpio;
+pub use npcx490m_pac as pac;
 
 #[non_exhaustive]
 #[derive(Debug, Clone, Default)]
 pub struct Config {
     cdcg: cdcg::Config,
-=======
-pub mod gpio;
-pub use npcx490m_pac as pac;
+}
 
 embassy_hal_internal::peripherals!(
     PA02, PA03, PA04, PA09, PA10, PA11, PA12, PB02, PB03, PB04, PB05, PB06, PB07, PB08, PB09, PB10, PB11, PB12, PC01,
@@ -26,7 +22,6 @@
     PM06, PM07, PM11, PM12,
 );
 
-pub fn init() -> Peripherals {
+pub fn init(config: Config) -> Peripherals {
     Peripherals::take()
->>>>>>> 30945caf
 }